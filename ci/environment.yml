--- conflicted
+++ resolved
@@ -18,17 +18,6 @@
   - numpy
   - numba
   - palettable
-<<<<<<< HEAD
-  - pip
-  - pip:
-    - nc-time-axis>=1.3.1
-    - git+https://github.com/jkrasting/cmip_basins.git
-    - git+https://github.com/raphaeldussin/static_downsampler.git
-    - git+https://github.com/raphaeldussin/xoverturning
-    - git+https://github.com/jkrasting/xwavelet.git
-    - git+https://github.com/jetesdal/xwmt.git
-=======
->>>>>>> 16e62b84
   - pyshp
   - pytest
   - regionmask
@@ -36,12 +25,6 @@
   - shapely
   - six
   - xarray
-<<<<<<< HEAD
-  - xesmf=0.4.0
-  - xgcm
-  - xhistogram
-  - gsw
-=======
   - xesmf=0.6.2
   - xgcm
   - pip:
@@ -51,5 +34,4 @@
     - git+https://github.com/raphaeldussin/xoverturning
     - git+https://github.com/jkrasting/xcompare.git
     - git+https://github.com/jkrasting/xwavelet.git
-    - git+https://github.com/jkrasting/xcompare.git
->>>>>>> 16e62b84
+    - git+https://github.com/jkrasting/xcompare.git